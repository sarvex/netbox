site_name: NetBox
theme: readthedocs
repo_url: https://github.com/netbox-community/netbox

pages:
    - Introduction: 'index.md'
    - Installation:
        - Installing NetBox: 'installation/index.md'
        - 1. PostgreSQL: 'installation/1-postgresql.md'
        - 2. NetBox: 'installation/2-netbox.md'
        - 3. HTTP Daemon: 'installation/3-http-daemon.md'
        - 4. LDAP (Optional): 'installation/4-ldap.md'
        - Upgrading NetBox: 'installation/upgrading.md'
        - Migrating to Python3: 'installation/migrating-to-python3.md'
    - Configuration:
        - Configuring NetBox: 'configuration/index.md'
        - Required Settings: 'configuration/required-settings.md'
        - Optional Settings: 'configuration/optional-settings.md'
    - Core Functionality:
        - IP Address Management: 'core-functionality/ipam.md'
        - VLANs: 'core-functionality/vlans.md'
        - Sites and Racks: 'core-functionality/sites-and-racks.md'
        - Devices: 'core-functionality/devices.md'
        - Virtual Machines: 'core-functionality/virtual-machines.md'
        - Services: 'core-functionality/services.md'
        - Circuits: 'core-functionality/circuits.md'
        - Secrets: 'core-functionality/secrets.md'
        - Tenancy: 'core-functionality/tenancy.md'
    - Additional Features:
        - Caching: 'additional-features/caching.md'
        - Change Logging: 'additional-features/change-logging.md'
        - Context Data: 'additional-features/context-data.md'
        - Custom Fields: 'additional-features/custom-fields.md'
        - Custom Scripts: 'additional-features/custom-scripts.md'
        - Export Templates: 'additional-features/export-templates.md'
        - Graphs: 'additional-features/graphs.md'
<<<<<<< HEAD
=======
        - Prometheus Metrics: 'additional-features/prometheus-metrics.md'
>>>>>>> ef1fa559
        - Reports: 'additional-features/reports.md'
        - Tags: 'additional-features/tags.md'
        - Topology Maps: 'additional-features/topology-maps.md'
        - Webhooks: 'additional-features/webhooks.md'
    - Administration:
        - Replicating NetBox: 'administration/replicating-netbox.md'
        - NetBox Shell: 'administration/netbox-shell.md'
    - API:
        - Overview: 'api/overview.md'
        - Authentication: 'api/authentication.md'
        - Working with Secrets: 'api/working-with-secrets.md'
        - Examples: 'api/examples.md'
    - Development:
        - Introduction: 'development/index.md'
        - Style Guide: 'development/style-guide.md'
        - Utility Views: 'development/utility-views.md'
        - Extending Models: 'development/extending-models.md'
        - Release Checklist: 'development/release-checklist.md'

markdown_extensions:
    - admonition:<|MERGE_RESOLUTION|>--- conflicted
+++ resolved
@@ -34,10 +34,7 @@
         - Custom Scripts: 'additional-features/custom-scripts.md'
         - Export Templates: 'additional-features/export-templates.md'
         - Graphs: 'additional-features/graphs.md'
-<<<<<<< HEAD
-=======
         - Prometheus Metrics: 'additional-features/prometheus-metrics.md'
->>>>>>> ef1fa559
         - Reports: 'additional-features/reports.md'
         - Tags: 'additional-features/tags.md'
         - Topology Maps: 'additional-features/topology-maps.md'
