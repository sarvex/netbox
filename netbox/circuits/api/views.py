<<<<<<< HEAD
from django.db.models import Count, Prefetch
=======
from django.db.models import Prefetch
from django.shortcuts import get_object_or_404
from rest_framework.decorators import action
from rest_framework.response import Response
>>>>>>> f55e966c
from rest_framework.routers import APIRootView

from circuits import filters
from circuits.models import Provider, CircuitTermination, CircuitType, Circuit
from dcim.api.views import PathEndpointMixin
from extras.api.views import CustomFieldModelViewSet
<<<<<<< HEAD
from netbox.api.views import ModelViewSet
=======
from extras.models import Graph
from utilities.api import ModelViewSet
from utilities.utils import get_subquery
>>>>>>> f55e966c
from . import serializers


class CircuitsRootView(APIRootView):
    """
    Circuits API root view
    """
    def get_view_name(self):
        return 'Circuits'


#
# Providers
#

class ProviderViewSet(CustomFieldModelViewSet):
    queryset = Provider.objects.prefetch_related('tags').annotate(
        circuit_count=get_subquery(Circuit, 'provider')
    )
    serializer_class = serializers.ProviderSerializer
    filterset_class = filters.ProviderFilterSet


#
#  Circuit Types
#

class CircuitTypeViewSet(ModelViewSet):
    queryset = CircuitType.objects.annotate(
        circuit_count=get_subquery(Circuit, 'type')
    )
    serializer_class = serializers.CircuitTypeSerializer
    filterset_class = filters.CircuitTypeFilterSet


#
# Circuits
#

class CircuitViewSet(CustomFieldModelViewSet):
    queryset = Circuit.objects.prefetch_related(
        Prefetch('terminations', queryset=CircuitTermination.objects.prefetch_related('site')),
        'type', 'tenant', 'provider',
    ).prefetch_related('tags')
    serializer_class = serializers.CircuitSerializer
    filterset_class = filters.CircuitFilterSet


#
# Circuit Terminations
#

class CircuitTerminationViewSet(PathEndpointMixin, ModelViewSet):
    queryset = CircuitTermination.objects.prefetch_related(
        'circuit', 'site', '_path__destination', 'cable'
    )
    serializer_class = serializers.CircuitTerminationSerializer
    filterset_class = filters.CircuitTerminationFilterSet<|MERGE_RESOLUTION|>--- conflicted
+++ resolved
@@ -1,24 +1,12 @@
-<<<<<<< HEAD
-from django.db.models import Count, Prefetch
-=======
 from django.db.models import Prefetch
-from django.shortcuts import get_object_or_404
-from rest_framework.decorators import action
-from rest_framework.response import Response
->>>>>>> f55e966c
 from rest_framework.routers import APIRootView
 
 from circuits import filters
 from circuits.models import Provider, CircuitTermination, CircuitType, Circuit
 from dcim.api.views import PathEndpointMixin
 from extras.api.views import CustomFieldModelViewSet
-<<<<<<< HEAD
 from netbox.api.views import ModelViewSet
-=======
-from extras.models import Graph
-from utilities.api import ModelViewSet
 from utilities.utils import get_subquery
->>>>>>> f55e966c
 from . import serializers
 
 
