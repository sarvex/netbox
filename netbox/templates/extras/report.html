{% extends 'base/layout.html' %}
{% load helpers %}

{% block title %}{{ report.name }}{% endblock %}

<<<<<<< HEAD
{% block breadcrumbs %}
  <li class="breadcrumb-item"><a href="{% url 'extras:report_list' %}">Reports</a></li>
  <li class="breadcrumb-item"><a href="{% url 'extras:report_list' %}#module.{{ report.module }}">{{ report.module|bettertitle }}</a></li>
  <li class="breadcrumb-item">{{ report.name }}</li>
=======
{% block header %}
    <div class="row noprint">
        <div class="col-md-12">
            <ol class="breadcrumb">
                <li><a href="{% url 'extras:report_list' %}">Reports</a></li>
                <li><a href="{% url 'extras:report_list' %}#module.{{ report.module }}">{{ report.module|bettertitle }}</a></li>
                <li>{{ report.name }}</li>
            </ol>
        </div>
    </div>
    {% if perms.extras.run_report %}
        <div class="pull-right noprint">
            <form action="{% url 'extras:report' module=report.module name=report.class_name %}" method="post">
                {% csrf_token %}
                <button type="submit" name="_run" class="btn btn-primary">
                    {% if report.result %}
                        <i class="mdi mdi-replay"></i> Run Again
                    {% else %}
                        <i class="mdi mdi-play"></i> Run Report
                    {% endif %}
                </button>
            </form>
        </div>
    {% endif %}
    <h1 class="title">{{ report.name }}</h1>
    {% if report.description %}
        <p class="lead">{{ report.description|render_markdown }}</p>
    {% endif %}
>>>>>>> 0783d574
{% endblock %}

{% block content %}
{% if report.description %}
        <p class="text-muted">{{ report.description }}</p>
{% endif %}
{% if perms.extras.run_report %}
<div class="float-end noprint">
    <form action="{% url 'extras:report' module=report.module name=report.class_name %}" method="post">
        {% csrf_token %}
        <button type="submit" name="_run" class="btn btn-primary">
            {% if report.result %}
                <i class="mdi mdi-replay"></i> Run Again
            {% else %}
                <i class="mdi mdi-play"></i> Run Report
            {% endif %}
        </button>
    </form>
</div>
{% endif %}
<div class="row">
    <div class="col col-md-12">
        {% if report.result %}
            Last run: <a href="{% url 'extras:report_result' job_result_pk=report.result.pk %}">
                <strong>{{ report.result.created }}</strong>
            </a>
        {% endif %}
    </div>
</div>
{% endblock %}<|MERGE_RESOLUTION|>--- conflicted
+++ resolved
@@ -3,46 +3,15 @@
 
 {% block title %}{{ report.name }}{% endblock %}
 
-<<<<<<< HEAD
 {% block breadcrumbs %}
   <li class="breadcrumb-item"><a href="{% url 'extras:report_list' %}">Reports</a></li>
   <li class="breadcrumb-item"><a href="{% url 'extras:report_list' %}#module.{{ report.module }}">{{ report.module|bettertitle }}</a></li>
   <li class="breadcrumb-item">{{ report.name }}</li>
-=======
-{% block header %}
-    <div class="row noprint">
-        <div class="col-md-12">
-            <ol class="breadcrumb">
-                <li><a href="{% url 'extras:report_list' %}">Reports</a></li>
-                <li><a href="{% url 'extras:report_list' %}#module.{{ report.module }}">{{ report.module|bettertitle }}</a></li>
-                <li>{{ report.name }}</li>
-            </ol>
-        </div>
-    </div>
-    {% if perms.extras.run_report %}
-        <div class="pull-right noprint">
-            <form action="{% url 'extras:report' module=report.module name=report.class_name %}" method="post">
-                {% csrf_token %}
-                <button type="submit" name="_run" class="btn btn-primary">
-                    {% if report.result %}
-                        <i class="mdi mdi-replay"></i> Run Again
-                    {% else %}
-                        <i class="mdi mdi-play"></i> Run Report
-                    {% endif %}
-                </button>
-            </form>
-        </div>
-    {% endif %}
-    <h1 class="title">{{ report.name }}</h1>
-    {% if report.description %}
-        <p class="lead">{{ report.description|render_markdown }}</p>
-    {% endif %}
->>>>>>> 0783d574
 {% endblock %}
 
 {% block content %}
 {% if report.description %}
-        <p class="text-muted">{{ report.description }}</p>
+    <p class="text-muted">{{ report.description|render_markdown }}</p>
 {% endif %}
 {% if perms.extras.run_report %}
 <div class="float-end noprint">
