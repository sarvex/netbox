--- conflicted
+++ resolved
@@ -78,17 +78,12 @@
                     <h2><a href="{% url 'ipam:vrf_list' %}?tenant_id={{ object.pk }}" class="stat-btn btn {% if stats.vrf_count %}btn-primary{% else %}btn-outline-dark{% endif %} btn-lg">{{ stats.vrf_count }}</a></h2>
                     <p>VRFs</p>
                 </div>
-<<<<<<< HEAD
+                <div class="col col-md-4 text-center">
+                    <h2><a href="{% url 'ipam:aggregate_list' %}?tenant_id={{ object.pk }}" class="stat-btn btn {% if stats.aggregate_count %}btn-primary{% else %}btn-outline-dark{% endif %} btn-lg">{{ stats.aggregate_count }}</a></h2>
+                    <p>Aggregates</p>
+                </div>
                 <div class="col col-md-4 text-center">
                     <h2><a href="{% url 'ipam:prefix_list' %}?tenant_id={{ object.pk }}" class="stat-btn btn {% if stats.prefix_count %}btn-primary{% else %}btn-outline-dark{% endif %} btn-lg">{{ stats.prefix_count }}</a></h2>
-=======
-                <div class="col-md-4 text-center">
-                    <h2><a href="{% url 'ipam:aggregate_list' %}?tenant_id={{ object.pk }}" class="btn {% if stats.aggregate_count %}btn-primary{% else %}btn-default{% endif %} btn-lg">{{ stats.aggregate_count }}</a></h2>
-                    <p>Aggregates</p>
-                </div>
-                <div class="col-md-4 text-center">
-                    <h2><a href="{% url 'ipam:prefix_list' %}?tenant_id={{ object.pk }}" class="btn {% if stats.prefix_count %}btn-primary{% else %}btn-default{% endif %} btn-lg">{{ stats.prefix_count }}</a></h2>
->>>>>>> 4dff20cc
                     <p>Prefixes</p>
                 </div>
                 <div class="col col-md-4 text-center">
