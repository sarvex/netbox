{% extends 'generic/object.html' %}
{% load buttons %}
{% load custom_links %}
{% load helpers %}
{% load plugins %}

{% block breadcrumbs %}
  <li class="breadcrumb-item"><a href="{% url 'dcim:virtualchassis_list' %}">Virtual Chassis</a></li>
  {% if object.master %}
<<<<<<< HEAD
    <li class="breadcrumb-item"><a href="{% url 'dcim:virtualchassis_list' %}?site={{ object.master.site.slug }}">{{ object.master.site }}</a></li>
=======
    <li><a href="{% url 'dcim:virtualchassis_list' %}?site_id={{ object.master.site.pk }}">{{ object.master.site }}</a></li>
>>>>>>> e3f50625
  {% endif %}
  <li class="breadcrumb-item">{{ object }}</li>
{% endblock %}

{% block buttons %}
  {% if perms.dcim.change_virtualchassis %}
    {% edit_button object %}
  {% endif %}
  {% if perms.dcim.delete_virtualchassis %}
    {% delete_button object %}
  {% endif %}
{% endblock %}

{% block content %}
<div class="row">
	<div class="col-md-4">
        <div class="card">
            <h5 class="card-header">
                Virtual Chassis
            </h5>
            <div class="card-body">
                <table class="table table-hover attr-table">
                    <tr>
                        <th scope="row">Domain</th>
                        <td>{{ object.domain|placeholder }}</td>
                    </tr>
                    <tr>
                        <th scope="row">Master</th>
                        <td>
                            {% if object.master %}
                                <a href="{{ object.master.get_absolute_url }}">{{ object.master }}</a>
                            {% else %}
                                <span class="text-muted">&mdash;</span>
                            {% endif %}
                        </td>
                    </tr>
                </table>
            </div>
        </div>
        {% include 'inc/custom_fields_panel.html' %}
        {% include 'extras/inc/tags_panel.html' with tags=object.tags.all url='dcim:virtualchassis_list' %}
        {% plugin_left_page object %}
    </div>
    <div class="col-md-8">
        <div class="card">
            <h5 class="card-header">
                Members
            </h5>
            <div class="card-body">
                <table class="table table-hover attr-table">
                    <tr>
                        <th>Device</th>
                        <th>Position</th>
                        <th>Master</th>
                        <th>Priority</th>
                    </tr>
                    {% for vc_member in members %}
                        <tr{% if vc_member == device %} class="info"{% endif %}>
                            <td>
                                <a href="{{ vc_member.get_absolute_url }}">{{ vc_member }}</a>
                            </td>
                            <td><span class="badge badge-default">{{ vc_member.vc_position }}</span></td>
                            <td>{% if object.master == vc_member %}<i class="mdi mdi-check-bold text-success"></i>{% endif %}</td>
                            <td>{{ vc_member.vc_priority|placeholder }}</td>
                        </tr>
                    {% endfor %}
                </table>
            </div>
            {% if perms.dcim.change_virtualchassis %}
                <div class="card-footer text-end noprint">
                    <a href="{% url 'dcim:virtualchassis_add_member' pk=object.pk %}?site={{ object.master.site.pk }}&rack={{ object.master.rack.pk }}" class="btn btn-primary btn-sm">
                        <i class="bi bi-plus" aria-hidden="true"></i> Add Member
                    </a>
                </div>
            {% endif %}
        </div>
        {% plugin_right_page object %}
	</div>
</div>
<div class="row">
    <div class="col-md-12">
        {% plugin_full_width_page object %}
    </div>
</div>
{% endblock %}<|MERGE_RESOLUTION|>--- conflicted
+++ resolved
@@ -7,11 +7,7 @@
 {% block breadcrumbs %}
   <li class="breadcrumb-item"><a href="{% url 'dcim:virtualchassis_list' %}">Virtual Chassis</a></li>
   {% if object.master %}
-<<<<<<< HEAD
-    <li class="breadcrumb-item"><a href="{% url 'dcim:virtualchassis_list' %}?site={{ object.master.site.slug }}">{{ object.master.site }}</a></li>
-=======
-    <li><a href="{% url 'dcim:virtualchassis_list' %}?site_id={{ object.master.site.pk }}">{{ object.master.site }}</a></li>
->>>>>>> e3f50625
+    <li class="breadcrumb-item"><a href="{% url 'dcim:virtualchassis_list' %}?site_id={{ object.master.site.pk }}">{{ object.master.site }}</a></li>
   {% endif %}
   <li class="breadcrumb-item">{{ object }}</li>
 {% endblock %}
