--- conflicted
+++ resolved
@@ -25,33 +25,14 @@
               <a href="{% url 'dcim:devicetype_list' %}?manufacturer_id={{ object.pk }}">{{ devicetypes_table.rows|length }}</a>
             </td>
           </tr>
+          <tr>
+            <td>Inventory Items</td>
+            <td>
+              <a href="{% url 'dcim:inventoryitem_list' %}?manufacturer_id={{ object.pk }}">{{ inventory_item_count }}</a>
+            </td>
+          </tr>
         </table>
       </div>
-<<<<<<< HEAD
-=======
-      <table class="table table-hover panel-body attr-table">
-        <tr>
-          <td>Name</td>
-          <td>{{ object.name }}</td>
-        </tr>
-        <tr>
-          <td>Description</td>
-          <td>{{ object.description|placeholder }}</td>
-        </tr>
-        <tr>
-          <td>Device types</td>
-          <td>
-            <a href="{% url 'dcim:devicetype_list' %}?manufacturer_id={{ object.pk }}">{{ devicetypes_table.rows|length }}</a>
-          </td>
-        </tr>
-        <tr>
-          <td>Inventory Items</td>
-          <td>
-            <a href="{% url 'dcim:inventoryitem_list' %}?manufacturer_id={{ object.pk }}">{{ inventory_item_count }}</a>
-          </td>
-        </tr>
-      </table>
->>>>>>> 18a42327
     </div>
     {% plugin_left_page object %}
 	</div>
