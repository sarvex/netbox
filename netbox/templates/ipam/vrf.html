--- conflicted
+++ resolved
@@ -27,15 +27,14 @@
                         {% else %}
                             <span class="badge bg-warning text-body">Non-Unique IP Space</span>
                         {% endif %}
-<<<<<<< HEAD
                         </td>
                     </tr>
                     <tr>
-                        <td>Route Distinguisher</td>
+                        <th scope="row">Route Distinguisher</th>
                         <td><code>{{ object.rd }}</code></td>
                     </tr>
                     <tr>
-                        <td>Tenant</td>
+                        <th scope="row">Tenant</th>
                         <td>
                             {% if object.tenant %}
                                 <a href="{{ object.tenant.get_absolute_url }}">{{ object.tenant }}</a>
@@ -45,38 +44,23 @@
                         </td>
                     </tr>
                     <tr>
-                        <td>Description</td>
+                        <th scope="row">Description</th>
                         <td>{{ object.description|placeholder }}</td>
                     </tr>
                     <tr>
-                        <td>Prefixes</td>
+                        <th scope="row">Prefixes</th>
                         <td>
                             <a href="{% url 'ipam:prefix_list' %}?vrf_id={{ object.pk }}">{{ prefix_count }}</a>
                         </td>
                     </tr>
+                    <tr>
+                        <th scope="row">IP Addresses</th>
+                        <td>
+                            <a href="{% url 'ipam:ipaddress_list' %}?vrf_id={{ object.pk }}">{{ ipaddress_count }}</a>
+                        </td>
+                    </tr>
                 </table>
             </div>
-=======
-                    </td>
-                </tr>
-                <tr>
-                    <td>Description</td>
-                    <td>{{ object.description|placeholder }}</td>
-                </tr>
-                <tr>
-                    <td>Prefixes</td>
-                    <td>
-                        <a href="{% url 'ipam:prefix_list' %}?vrf_id={{ object.pk }}">{{ prefix_count }}</a>
-                    </td>
-                </tr>
-                <tr>
-                    <td>IP Addresses</td>
-                    <td>
-                        <a href="{% url 'ipam:ipaddress_list' %}?vrf_id={{ object.pk }}">{{ ipaddress_count }}</a>
-                    </td>
-                </tr>
-		    </table>
->>>>>>> 9a68a61a
         </div>
         {% include 'extras/inc/tags_panel.html' with tags=object.tags.all url='ipam:vrf_list' %}
         {% include 'inc/custom_fields_panel.html' %}
