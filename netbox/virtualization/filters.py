import django_filters
from django.db.models import Q
from netaddr import EUI
from netaddr.core import AddrFormatError

from dcim.models import DeviceRole, Interface, Platform, Region, Site
from extras.filters import CustomFieldFilterSet, CreatedUpdatedFilterSet
from tenancy.filtersets import TenancyFilterSet
from tenancy.models import Tenant
from utilities.filters import (
    MultiValueMACAddressFilter, NameSlugSearchFilterSet, NumericInFilter, TagFilter, TreeNodeMultipleChoiceFilter,
)
from .choices import *
from .models import Cluster, ClusterGroup, ClusterType, VirtualMachine


class ClusterTypeFilter(NameSlugSearchFilterSet):

    class Meta:
        model = ClusterType
        fields = ['id', 'name', 'slug']


class ClusterGroupFilter(NameSlugSearchFilterSet):

    class Meta:
        model = ClusterGroup
        fields = ['id', 'name', 'slug']


class ClusterFilter(CustomFieldFilterSet, CreatedUpdatedFilterSet):
    id__in = NumericInFilter(
        field_name='id',
        lookup_expr='in'
    )
    q = django_filters.CharFilter(
        method='search',
        label='Search',
    )
    region_id = TreeNodeMultipleChoiceFilter(
        queryset=Region.objects.all(),
        field_name='site__region__in',
        label='Region (ID)',
    )
    region = TreeNodeMultipleChoiceFilter(
        queryset=Region.objects.all(),
        field_name='site__region__in',
        to_field_name='slug',
        label='Region (slug)',
    )
    site_id = django_filters.ModelMultipleChoiceFilter(
        queryset=Site.objects.all(),
        label='Site (ID)',
    )
    site = django_filters.ModelMultipleChoiceFilter(
        field_name='site__slug',
        queryset=Site.objects.all(),
        to_field_name='slug',
        label='Site (slug)',
    )
    group_id = django_filters.ModelMultipleChoiceFilter(
        queryset=ClusterGroup.objects.all(),
        label='Parent group (ID)',
    )
    group = django_filters.ModelMultipleChoiceFilter(
        field_name='group__slug',
        queryset=ClusterGroup.objects.all(),
        to_field_name='slug',
        label='Parent group (slug)',
    )
    type_id = django_filters.ModelMultipleChoiceFilter(
        queryset=ClusterType.objects.all(),
        label='Cluster type (ID)',
    )
    type = django_filters.ModelMultipleChoiceFilter(
        field_name='type__slug',
        queryset=ClusterType.objects.all(),
        to_field_name='slug',
        label='Cluster type (slug)',
    )
<<<<<<< HEAD
    tenant = django_filters.ModelMultipleChoiceFilter(
        queryset=Tenant.objects.all(),
        label="Tenant (ID)"
    )
    site_id = django_filters.ModelMultipleChoiceFilter(
        queryset=Site.objects.all(),
        label='Site (ID)',
    )
    site = django_filters.ModelMultipleChoiceFilter(
        field_name='site__slug',
        queryset=Site.objects.all(),
        to_field_name='slug',
        label='Site (slug)',
    )
=======
>>>>>>> feb04f04
    tag = TagFilter()

    class Meta:
        model = Cluster
        fields = ['name']

    def search(self, queryset, name, value):
        if not value.strip():
            return queryset
        return queryset.filter(
            Q(name__icontains=value) |
            Q(comments__icontains=value)
        )


class VirtualMachineFilter(TenancyFilterSet, CustomFieldFilterSet, CreatedUpdatedFilterSet):
    id__in = NumericInFilter(
        field_name='id',
        lookup_expr='in'
    )
    q = django_filters.CharFilter(
        method='search',
        label='Search',
    )
    status = django_filters.MultipleChoiceFilter(
        choices=VirtualMachineStatusChoices,
        null_value=None
    )
    cluster_group_id = django_filters.ModelMultipleChoiceFilter(
        field_name='cluster__group',
        queryset=ClusterGroup.objects.all(),
        label='Cluster group (ID)',
    )
    cluster_group = django_filters.ModelMultipleChoiceFilter(
        field_name='cluster__group__slug',
        queryset=ClusterGroup.objects.all(),
        to_field_name='slug',
        label='Cluster group (slug)',
    )
    cluster_type_id = django_filters.ModelMultipleChoiceFilter(
        field_name='cluster__type',
        queryset=ClusterType.objects.all(),
        label='Cluster type (ID)',
    )
    cluster_type = django_filters.ModelMultipleChoiceFilter(
        field_name='cluster__type__slug',
        queryset=ClusterType.objects.all(),
        to_field_name='slug',
        label='Cluster type (slug)',
    )
    cluster_id = django_filters.ModelMultipleChoiceFilter(
        queryset=Cluster.objects.all(),
        label='Cluster (ID)',
    )
    region_id = TreeNodeMultipleChoiceFilter(
        queryset=Region.objects.all(),
        field_name='cluster__site__region__in',
        label='Region (ID)',
    )
    region = TreeNodeMultipleChoiceFilter(
        queryset=Region.objects.all(),
        field_name='cluster__site__region__in',
        to_field_name='slug',
        label='Region (slug)',
    )
    site_id = django_filters.ModelMultipleChoiceFilter(
        field_name='cluster__site',
        queryset=Site.objects.all(),
        label='Site (ID)',
    )
    site = django_filters.ModelMultipleChoiceFilter(
        field_name='cluster__site__slug',
        queryset=Site.objects.all(),
        to_field_name='slug',
        label='Site (slug)',
    )
    role_id = django_filters.ModelMultipleChoiceFilter(
        queryset=DeviceRole.objects.all(),
        label='Role (ID)',
    )
    role = django_filters.ModelMultipleChoiceFilter(
        field_name='role__slug',
        queryset=DeviceRole.objects.all(),
        to_field_name='slug',
        label='Role (slug)',
    )
    platform_id = django_filters.ModelMultipleChoiceFilter(
        queryset=Platform.objects.all(),
        label='Platform (ID)',
    )
    platform = django_filters.ModelMultipleChoiceFilter(
        field_name='platform__slug',
        queryset=Platform.objects.all(),
        to_field_name='slug',
        label='Platform (slug)',
    )
    mac_address = MultiValueMACAddressFilter(
        field_name='interfaces__mac_address',
        label='MAC address',
    )
    tag = TagFilter()

    class Meta:
        model = VirtualMachine
        fields = ['id', 'name', 'cluster', 'vcpus', 'memory', 'disk']

    def search(self, queryset, name, value):
        if not value.strip():
            return queryset
        return queryset.filter(
            Q(name__icontains=value) |
            Q(comments__icontains=value)
        )


class InterfaceFilter(django_filters.FilterSet):
    q = django_filters.CharFilter(
        method='search',
        label='Search',
    )
    virtual_machine_id = django_filters.ModelMultipleChoiceFilter(
        field_name='virtual_machine',
        queryset=VirtualMachine.objects.all(),
        label='Virtual machine (ID)',
    )
    virtual_machine = django_filters.ModelMultipleChoiceFilter(
        field_name='virtual_machine__name',
        queryset=VirtualMachine.objects.all(),
        to_field_name='name',
        label='Virtual machine',
    )
    mac_address = django_filters.CharFilter(
        method='_mac_address',
        label='MAC address',
    )

    class Meta:
        model = Interface
        fields = ['id', 'name', 'enabled', 'mtu']

    def _mac_address(self, queryset, name, value):
        value = value.strip()
        if not value:
            return queryset
        try:
            mac = EUI(value.strip())
            return queryset.filter(mac_address=mac)
        except AddrFormatError:
            return queryset.none()

    def search(self, queryset, name, value):
        if not value.strip():
            return queryset
        return queryset.filter(
            Q(name__icontains=value)
        )<|MERGE_RESOLUTION|>--- conflicted
+++ resolved
@@ -78,23 +78,10 @@
         to_field_name='slug',
         label='Cluster type (slug)',
     )
-<<<<<<< HEAD
     tenant = django_filters.ModelMultipleChoiceFilter(
         queryset=Tenant.objects.all(),
         label="Tenant (ID)"
     )
-    site_id = django_filters.ModelMultipleChoiceFilter(
-        queryset=Site.objects.all(),
-        label='Site (ID)',
-    )
-    site = django_filters.ModelMultipleChoiceFilter(
-        field_name='site__slug',
-        queryset=Site.objects.all(),
-        to_field_name='slug',
-        label='Site (slug)',
-    )
-=======
->>>>>>> feb04f04
     tag = TagFilter()
 
     class Meta:
