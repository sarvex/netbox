--- conflicted
+++ resolved
@@ -19,12 +19,9 @@
 
 __all__ = (
     'AggregateForm',
-<<<<<<< HEAD
     'ASNForm',
-=======
     'FHRPGroupForm',
     'FHRPGroupAssignmentForm',
->>>>>>> 18080a96
     'IPAddressAssignForm',
     'IPAddressBulkAddForm',
     'IPAddressForm',
