from .cables import *
from .device_component_templates import *
from .device_components import *
from .devices import *
from .power import *
from .racks import *
<<<<<<< HEAD
from .sites import *

__all__ = (
    'BaseInterface',
    'Cable',
    'CablePath',
    'LinkTermination',
    'ConsolePort',
    'ConsolePortTemplate',
    'ConsoleServerPort',
    'ConsoleServerPortTemplate',
    'Device',
    'DeviceBay',
    'DeviceBayTemplate',
    'DeviceRole',
    'DeviceType',
    'FrontPort',
    'FrontPortTemplate',
    'Interface',
    'InterfaceTemplate',
    'InventoryItem',
    'Location',
    'Manufacturer',
    'Module',
    'ModuleBay',
    'ModuleBayTemplate',
    'ModuleType',
    'Platform',
    'PowerFeed',
    'PowerOutlet',
    'PowerOutletTemplate',
    'PowerPanel',
    'PowerPort',
    'PowerPortTemplate',
    'Rack',
    'RackReservation',
    'RackRole',
    'RearPort',
    'RearPortTemplate',
    'Region',
    'Site',
    'SiteGroup',
    'VirtualChassis',
)
=======
from .sites import *
>>>>>>> a0db1083
<|MERGE_RESOLUTION|>--- conflicted
+++ resolved
@@ -4,51 +4,4 @@
 from .devices import *
 from .power import *
 from .racks import *
-<<<<<<< HEAD
-from .sites import *
-
-__all__ = (
-    'BaseInterface',
-    'Cable',
-    'CablePath',
-    'LinkTermination',
-    'ConsolePort',
-    'ConsolePortTemplate',
-    'ConsoleServerPort',
-    'ConsoleServerPortTemplate',
-    'Device',
-    'DeviceBay',
-    'DeviceBayTemplate',
-    'DeviceRole',
-    'DeviceType',
-    'FrontPort',
-    'FrontPortTemplate',
-    'Interface',
-    'InterfaceTemplate',
-    'InventoryItem',
-    'Location',
-    'Manufacturer',
-    'Module',
-    'ModuleBay',
-    'ModuleBayTemplate',
-    'ModuleType',
-    'Platform',
-    'PowerFeed',
-    'PowerOutlet',
-    'PowerOutletTemplate',
-    'PowerPanel',
-    'PowerPort',
-    'PowerPortTemplate',
-    'Rack',
-    'RackReservation',
-    'RackRole',
-    'RearPort',
-    'RearPortTemplate',
-    'Region',
-    'Site',
-    'SiteGroup',
-    'VirtualChassis',
-)
-=======
-from .sites import *
->>>>>>> a0db1083
+from .sites import *