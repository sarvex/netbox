--- conflicted
+++ resolved
@@ -10,15 +10,10 @@
 from django.shortcuts import get_object_or_404
 
 from dcim.models import (
-<<<<<<< HEAD
     ConsolePort, ConsolePortTemplate, ConsoleServerPort, ConsoleServerPortTemplate, Device, DeviceBay,
     DeviceBayTemplate, DeviceRole, DeviceType, Interface, InterfaceConnection, InterfaceTemplate, Manufacturer, Module,
-    Platform, PowerOutlet, PowerOutletTemplate, PowerPort, PowerPortTemplate, Rack, RackGroup, RackRole, Site,
-=======
-    ConsolePort, ConsoleServerPort, Device, DeviceBay, DeviceRole, DeviceType, IFACE_FF_VIRTUAL, Interface,
-    InterfaceConnection, Manufacturer, Module, Platform, PowerOutlet, PowerPort, Rack, RackGroup, RackReservation,
+    Platform, PowerOutlet, PowerOutletTemplate, PowerPort, PowerPortTemplate, Rack, RackGroup, RackReservation,
     RackRole, Site,
->>>>>>> 18153965
 )
 from dcim import filters
 from extras.api.renderers import BINDZoneRenderer, FlatJSONRenderer
@@ -107,21 +102,10 @@
 # Rack reservations
 #
 
-class RackReservationListView(generics.ListAPIView):
-    """
-    List all rack reservation
-    """
+class RackReservationViewSet(ModelViewSet):
     queryset = RackReservation.objects.all()
     serializer_class = serializers.RackReservationSerializer
     filter_class = filters.RackReservationFilter
-
-
-class RackReservationDetailView(generics.RetrieveAPIView):
-    """
-    Retrieve a single rack reservation
-    """
-    queryset = RackReservation.objects.all()
-    serializer_class = serializers.RackReservationSerializer
 
 
 #
