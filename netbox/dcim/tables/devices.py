--- conflicted
+++ resolved
@@ -267,13 +267,8 @@
     cable = tables.Column(
         linkify=True
     )
-<<<<<<< HEAD
     cable_color = columns.ColorColumn(
-        accessor='cable.color',
-=======
-    cable_color = ColorColumn(
         accessor='cable__color',
->>>>>>> 795134c0
         orderable=False,
         verbose_name='Cable Color'
     )
@@ -287,13 +282,8 @@
 
 
 class PathEndpointTable(CableTerminationTable):
-<<<<<<< HEAD
     connection = columns.TemplateColumn(
-        accessor='_path.last_node',
-=======
-    connection = TemplateColumn(
         accessor='_path__last_node',
->>>>>>> 795134c0
         template_code=LINKTERMINATION,
         verbose_name='Connection',
         orderable=False
@@ -314,13 +304,8 @@
     class Meta(DeviceComponentTable.Meta):
         model = ConsolePort
         fields = (
-<<<<<<< HEAD
             'pk', 'id', 'name', 'device', 'module_bay', 'module', 'label', 'type', 'speed', 'description',
             'mark_connected', 'cable', 'cable_color', 'link_peer', 'connection', 'tags', 'created', 'last_updated',
-=======
-            'pk', 'id', 'name', 'device', 'label', 'type', 'speed', 'description', 'mark_connected', 'cable', 'cable_color',
-            'link_peer', 'connection', 'tags', 'created', 'last_updated',
->>>>>>> 795134c0
         )
         default_columns = ('pk', 'name', 'device', 'label', 'type', 'speed', 'description')
 
@@ -361,13 +346,8 @@
     class Meta(DeviceComponentTable.Meta):
         model = ConsoleServerPort
         fields = (
-<<<<<<< HEAD
             'pk', 'id', 'name', 'device', 'module_bay', 'module', 'label', 'type', 'speed', 'description',
             'mark_connected', 'cable', 'cable_color', 'link_peer', 'connection', 'tags', 'created', 'last_updated',
-=======
-            'pk', 'id', 'name', 'device', 'label', 'type', 'speed', 'description', 'mark_connected', 'cable',
-            'cable_color', 'link_peer', 'connection', 'tags', 'created', 'last_updated',
->>>>>>> 795134c0
         )
         default_columns = ('pk', 'name', 'device', 'label', 'type', 'speed', 'description')
 
@@ -409,14 +389,9 @@
     class Meta(DeviceComponentTable.Meta):
         model = PowerPort
         fields = (
-<<<<<<< HEAD
             'pk', 'id', 'name', 'device', 'module_bay', 'module', 'label', 'type', 'description', 'mark_connected',
             'maximum_draw', 'allocated_draw', 'cable', 'cable_color', 'link_peer', 'connection', 'tags', 'created',
             'last_updated',
-=======
-            'pk', 'id', 'name', 'device', 'label', 'type', 'description', 'mark_connected', 'maximum_draw',
-            'allocated_draw', 'cable', 'cable_color', 'link_peer', 'connection', 'tags', 'created', 'last_updated',
->>>>>>> 795134c0
         )
         default_columns = ('pk', 'name', 'device', 'label', 'type', 'maximum_draw', 'allocated_draw', 'description')
 
@@ -463,14 +438,9 @@
     class Meta(DeviceComponentTable.Meta):
         model = PowerOutlet
         fields = (
-<<<<<<< HEAD
             'pk', 'id', 'name', 'device', 'module_bay', 'module', 'label', 'type', 'description', 'power_port',
             'feed_leg', 'mark_connected', 'cable', 'cable_color', 'link_peer', 'connection', 'tags', 'created',
             'last_updated',
-=======
-            'pk', 'id', 'name', 'device', 'label', 'type', 'description', 'power_port', 'feed_leg', 'mark_connected',
-            'cable', 'cable_color', 'link_peer', 'connection', 'tags', 'created', 'last_updated',
->>>>>>> 795134c0
         )
         default_columns = ('pk', 'name', 'device', 'label', 'type', 'power_port', 'feed_leg', 'description')
 
@@ -546,18 +516,11 @@
     class Meta(DeviceComponentTable.Meta):
         model = Interface
         fields = (
-<<<<<<< HEAD
             'pk', 'id', 'name', 'device', 'module_bay', 'module', 'label', 'enabled', 'type', 'mgmt_only', 'mtu',
             'speed', 'duplex', 'mode', 'mac_address', 'wwn', 'rf_role', 'rf_channel', 'rf_channel_frequency',
             'rf_channel_width', 'tx_power', 'description', 'mark_connected', 'cable', 'cable_color', 'wireless_link',
             'wireless_lans', 'link_peer', 'connection', 'tags', 'vrf', 'ip_addresses', 'fhrp_groups', 'untagged_vlan',
             'tagged_vlans', 'created', 'last_updated',
-=======
-            'pk', 'id', 'name', 'device', 'label', 'enabled', 'type', 'mgmt_only', 'mtu', 'mode', 'mac_address', 'wwn',
-            'rf_role', 'rf_channel', 'rf_channel_frequency', 'rf_channel_width', 'tx_power', 'description',
-            'mark_connected', 'cable', 'cable_color', 'wireless_link', 'wireless_lans', 'link_peer', 'connection',
-            'tags', 'ip_addresses', 'fhrp_groups', 'untagged_vlan', 'tagged_vlans', 'created', 'last_updated',
->>>>>>> 795134c0
         )
         default_columns = ('pk', 'name', 'device', 'label', 'enabled', 'type', 'description')
 
@@ -626,14 +589,9 @@
     class Meta(DeviceComponentTable.Meta):
         model = FrontPort
         fields = (
-<<<<<<< HEAD
             'pk', 'id', 'name', 'device', 'module_bay', 'module', 'label', 'type', 'color', 'rear_port',
             'rear_port_position', 'description', 'mark_connected', 'cable', 'cable_color', 'link_peer', 'tags',
             'created', 'last_updated',
-=======
-            'pk', 'id', 'name', 'device', 'label', 'type', 'color', 'rear_port', 'rear_port_position', 'description',
-            'mark_connected', 'cable', 'cable_color', 'link_peer', 'tags', 'created', 'last_updated',
->>>>>>> 795134c0
         )
         default_columns = (
             'pk', 'name', 'device', 'label', 'type', 'color', 'rear_port', 'rear_port_position', 'description',
@@ -680,13 +638,8 @@
     class Meta(DeviceComponentTable.Meta):
         model = RearPort
         fields = (
-<<<<<<< HEAD
             'pk', 'id', 'name', 'device', 'module_bay', 'module', 'label', 'type', 'color', 'positions', 'description',
             'mark_connected', 'cable', 'cable_color', 'link_peer', 'tags', 'created', 'last_updated',
-=======
-            'pk', 'id', 'name', 'device', 'label', 'type', 'color', 'positions', 'description', 'mark_connected', 'cable',
-            'cable_color', 'link_peer', 'tags', 'created', 'last_updated',
->>>>>>> 795134c0
         )
         default_columns = ('pk', 'name', 'device', 'label', 'type', 'color', 'description')
 
@@ -822,16 +775,11 @@
     class Meta(NetBoxTable.Meta):
         model = InventoryItem
         fields = (
-<<<<<<< HEAD
             'pk', 'id', 'name', 'device', 'component', 'label', 'role', 'manufacturer', 'part_id', 'serial',
             'asset_tag', 'description', 'discovered', 'tags', 'created', 'last_updated',
         )
         default_columns = (
             'pk', 'name', 'device', 'label', 'role', 'manufacturer', 'part_id', 'serial', 'asset_tag',
-=======
-            'pk', 'id', 'name', 'device', 'label', 'manufacturer', 'part_id', 'serial', 'asset_tag', 'description',
-            'discovered', 'tags', 'created', 'last_updated',
->>>>>>> 795134c0
         )
 
 
