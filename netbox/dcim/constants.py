from .choices import InterfaceTypeChoices

<<<<<<< HEAD
=======
# BGP ASN bounds
BGP_ASN_MIN = 1
BGP_ASN_MAX = 2**32 - 1

# Rack types
RACK_TYPE_2POST = 100
RACK_TYPE_4POST = 200
RACK_TYPE_CABINET = 300
RACK_TYPE_WALLFRAME = 1000
RACK_TYPE_WALLCABINET = 1100
RACK_TYPE_CHOICES = (
    (RACK_TYPE_2POST, '2-post frame'),
    (RACK_TYPE_4POST, '4-post frame'),
    (RACK_TYPE_CABINET, '4-post cabinet'),
    (RACK_TYPE_WALLFRAME, 'Wall-mounted frame'),
    (RACK_TYPE_WALLCABINET, 'Wall-mounted cabinet'),
)
>>>>>>> 509a115f

#
# Interface type groups
#

VIRTUAL_IFACE_TYPES = [
    InterfaceTypeChoices.TYPE_VIRTUAL,
    InterfaceTypeChoices.TYPE_LAG,
]

WIRELESS_IFACE_TYPES = [
    InterfaceTypeChoices.TYPE_80211A,
    InterfaceTypeChoices.TYPE_80211G,
    InterfaceTypeChoices.TYPE_80211N,
    InterfaceTypeChoices.TYPE_80211AC,
    InterfaceTypeChoices.TYPE_80211AD,
]

NONCONNECTABLE_IFACE_TYPES = VIRTUAL_IFACE_TYPES + WIRELESS_IFACE_TYPES

# Console/power/interface connection statuses
CONNECTION_STATUS_PLANNED = False
CONNECTION_STATUS_CONNECTED = True
CONNECTION_STATUS_CHOICES = [
    [CONNECTION_STATUS_PLANNED, 'Planned'],
    [CONNECTION_STATUS_CONNECTED, 'Connected'],
]

# Cable endpoint types
CABLE_TERMINATION_TYPES = [
    'consoleport', 'consoleserverport', 'interface', 'poweroutlet', 'powerport', 'frontport', 'rearport',
    'circuittermination', 'powerfeed',
]

CABLE_TERMINATION_TYPE_CHOICES = {
    # (API endpoint, human-friendly name)
    'consoleport': ('console-ports', 'Console port'),
    'consoleserverport': ('console-server-ports', 'Console server port'),
    'powerport': ('power-ports', 'Power port'),
    'poweroutlet': ('power-outlets', 'Power outlet'),
    'interface': ('interfaces', 'Interface'),
    'frontport': ('front-ports', 'Front panel port'),
    'rearport': ('rear-ports', 'Rear panel port'),
}

COMPATIBLE_TERMINATION_TYPES = {
    'consoleport': ['consoleserverport', 'frontport', 'rearport'],
    'consoleserverport': ['consoleport', 'frontport', 'rearport'],
    'powerport': ['poweroutlet', 'powerfeed'],
    'poweroutlet': ['powerport'],
    'interface': ['interface', 'circuittermination', 'frontport', 'rearport'],
    'frontport': ['consoleport', 'consoleserverport', 'interface', 'frontport', 'rearport', 'circuittermination'],
    'rearport': ['consoleport', 'consoleserverport', 'interface', 'frontport', 'rearport', 'circuittermination'],
    'circuittermination': ['interface', 'frontport', 'rearport'],
}


RACK_ELEVATION_STYLE = """
* {
    font-family: sans-serif;
    font-size: 13px;
}
rect {
    box-sizing: border-box;
}
text {
    text-anchor: middle;
    dominant-baseline: middle;
}
.rack {
    background-color: #f0f0f0;
    fill: none;
    stroke: black;
    stroke-width: 3px;
}
.slot {
    fill: #f7f7f7;
    stroke: #a0a0a0;
}
.slot:hover {
    fill: #fff;
}
.slot+.add-device {
    fill: none;
}
.slot:hover+.add-device {
    fill: blue;
}
.add-device:hover {
    fill: blue;
}
.add-device:hover+.slot {
    fill: #fff;
}
.reserved {
    fill: url(#reserved);
}
.reserved:hover {
    fill: url(#reserved);
}
.occupied {
    fill: url(#occupied);
}
.occupied:hover {
    fill: url(#occupied);
}
.blocked {
    fill: url(#blocked);
}
.blocked:hover {
    fill: url(#blocked);
}
.blocked:hover+.add-device {
    fill: none;
}
"""


# Rack Elevation SVG Size
RACK_ELEVATION_UNIT_WIDTH_DEFAULT = 230
RACK_ELEVATION_UNIT_HEIGHT_DEFAULT = 20<|MERGE_RESOLUTION|>--- conflicted
+++ resolved
@@ -1,25 +1,8 @@
 from .choices import InterfaceTypeChoices
 
-<<<<<<< HEAD
-=======
 # BGP ASN bounds
 BGP_ASN_MIN = 1
 BGP_ASN_MAX = 2**32 - 1
-
-# Rack types
-RACK_TYPE_2POST = 100
-RACK_TYPE_4POST = 200
-RACK_TYPE_CABINET = 300
-RACK_TYPE_WALLFRAME = 1000
-RACK_TYPE_WALLCABINET = 1100
-RACK_TYPE_CHOICES = (
-    (RACK_TYPE_2POST, '2-post frame'),
-    (RACK_TYPE_4POST, '4-post frame'),
-    (RACK_TYPE_CABINET, '4-post cabinet'),
-    (RACK_TYPE_WALLFRAME, 'Wall-mounted frame'),
-    (RACK_TYPE_WALLCABINET, 'Wall-mounted cabinet'),
-)
->>>>>>> 509a115f
 
 #
 # Interface type groups
